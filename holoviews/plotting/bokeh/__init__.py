--- conflicted
+++ resolved
@@ -1,14 +1,9 @@
 from ...core import (Store, Overlay, NdOverlay, Layout, AdjointLayout,
                      GridSpace, NdElement, Columns, GridMatrix, NdLayout)
 from ...element import (Curve, Points, Scatter, Image, Raster, Path,
-                        RGB, Histogram, Spread, HeatMap, Contours,
-<<<<<<< HEAD
-                        Path, Box, Bounds, Ellipse, Polygons, Bars,
-                        ErrorBars, Text, HLine, VLine, Spline, BoxWhisker,
-=======
-                        Path, Box, Bounds, Ellipse, Polygons,
+                        RGB, Histogram, Spread, HeatMap, Contours, Bars,
+                        Path, Box, Bounds, Ellipse, Polygons, BoxWhisker,
                         ErrorBars, Text, HLine, VLine, Spline, Spikes,
->>>>>>> 22e8b389
                         Table, ItemTable, Surface, Scatter3D, Trisurface)
 from ...core.options import Options, Cycle, OptionTree
 from ...interface import DFrame
@@ -19,11 +14,7 @@
 from .callbacks import Callbacks
 from .element import OverlayPlot, BokehMPLWrapper, BokehMPLRawWrapper
 from .chart import (PointPlot, CurvePlot, SpreadPlot, ErrorPlot, HistogramPlot,
-<<<<<<< HEAD
-                    AdjointHistogramPlot, BoxPlot, BarPlot)
-=======
-                    SideHistogramPlot, SpikesPlot, SideSpikesPlot)
->>>>>>> 22e8b389
+                    SideHistogramPlot, BoxPlot, BarPlot, SpikesPlot, SideSpikesPlot)
 from .path import PathPlot, PolygonPlot
 from .plot import GridPlot, LayoutPlot, AdjointLayoutPlot
 from .raster import RasterPlot, RGBPlot, HeatmapPlot
@@ -46,12 +37,9 @@
                 Scatter: PointPlot,
                 ErrorBars: ErrorPlot,
                 Spread: SpreadPlot,
-<<<<<<< HEAD
+                Spikes: SpikesPlot,
                 BoxWhisker: BoxPlot,
                 Bars: BarPlot,
-=======
-                Spikes: SpikesPlot,
->>>>>>> 22e8b389
 
                 # Rasters
                 Image: RasterPlot,
