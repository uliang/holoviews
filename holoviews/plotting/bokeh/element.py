from io import BytesIO

import numpy as np
import bokeh
import bokeh.plotting
from bokeh.models import Range, HoverTool
from bokeh.models.tickers import Ticker, BasicTicker, FixedTicker
from bokeh.models.widgets import Panel, Tabs

try:
    from bokeh import mpl
except ImportError:
    mpl = None
import param

from ...core import Store, HoloMap, Overlay
from ...core import util
from ...element import RGB
from ..plot import GenericElementPlot, GenericOverlayPlot
from .callbacks import Callbacks
from .plot import BokehPlot
from .util import mpl_to_bokeh, convert_datetime


# Define shared style properties for bokeh plots
line_properties = ['line_width', 'line_color', 'line_alpha',
                   'line_join', 'line_cap', 'line_dash']

fill_properties = ['fill_color', 'fill_alpha']

text_properties = ['text_font', 'text_font_size', 'text_font_style', 'text_color',
                   'text_alpha', 'text_align', 'text_baseline']

legend_dimensions = ['label_standoff', 'label_width', 'label_height', 'glyph_width',
                     'glyph_height', 'legend_padding', 'legend_spacing']



class ElementPlot(BokehPlot, GenericElementPlot):

    callbacks = param.ClassSelector(class_=Callbacks, doc="""
        Callbacks object defining any javascript callbacks applied
        to the plot.""")

    bgcolor = param.Parameter(default='white', doc="""
        Background color of the plot.""")

    border = param.Number(default=2, doc="""
        Minimum border around plot.""")

    fontsize = param.Parameter(default={'title': '12pt'}, allow_None=True,  doc="""
       Specifies various fontsizes of the displayed text.

       Finer control is available by supplying a dictionary where any
       unmentioned keys reverts to the default sizes, e.g:

          {'ticks': '20pt', 'title': '15pt', 'ylabel': '5px', 'xlabel': '5px'}""")

    invert_xaxis = param.Boolean(default=False, doc="""
        Whether to invert the plot x-axis.""")

    invert_yaxis = param.Boolean(default=False, doc="""
        Whether to invert the plot y-axis.""")

    lod = param.Dict(default={'factor': 10, 'interval': 300,
                              'threshold': 2000, 'timeout': 500}, doc="""
        Bokeh plots offer "Level of Detail" (LOD) capability to
        accomodate large (but not huge) amounts of data. The available
        options are:

          * factor    - Decimation factor to use when applying
                        decimation.
          * interval  - Interval (in ms) downsampling will be enabled
                        after an interactive event.
          * threshold - Number of samples before downsampling is enabled.
          * timeout   - Timeout (in ms) for checking whether interactive
                        tool events are still occurring.""")

    show_legend = param.Boolean(default=False, doc="""
        Whether to show legend for the plot.""")

    shared_axes = param.Boolean(default=True, doc="""
        Whether to invert the share axes across plots
        for linked panning and zooming.""")

    default_tools = param.List(default=['save', 'pan', 'wheel_zoom',
                                        'box_zoom', 'resize', 'reset'],
        doc="A list of plugin tools to use on the plot.")

    tools = param.List(default=[], doc="""
        A list of plugin tools to use on the plot.""")

    xaxis = param.ObjectSelector(default='bottom',
                                 objects=['top', 'bottom', 'bare', 'top-bare',
                                          'bottom-bare', None], doc="""
        Whether and where to display the xaxis, bare options allow suppressing
        all axis labels including ticks and xlabel. Valid options are 'top',
        'bottom', 'bare', 'top-bare' and 'bottom-bare'.""")

    logx = param.Boolean(default=False, doc="""
        Whether the x-axis of the plot will be a log axis.""")

    xrotation = param.Integer(default=None, bounds=(0, 360), doc="""
        Rotation angle of the xticks.""")

    xticks = param.Parameter(default=None, doc="""
        Ticks along x-axis specified as an integer, explicit list of
        tick locations or bokeh Ticker object. If set to None default
        bokeh ticking behavior is applied.""")

    yaxis = param.ObjectSelector(default='left',
                                      objects=['left', 'right', 'bare', 'left-bare',
                                               'right-bare', None], doc="""
        Whether and where to display the yaxis, bare options allow suppressing
        all axis labels including ticks and ylabel. Valid options are 'left',
        'right', 'bare' 'left-bare' and 'right-bare'.""")

    logy = param.Boolean(default=False, doc="""
        Whether the y-axis of the plot will be a log axis.""")

    yrotation = param.Integer(default=None, bounds=(0, 360), doc="""
        Rotation angle of the xticks.""")

    yticks = param.Parameter(default=None, doc="""
        Ticks along y-axis specified as an integer, explicit list of
        tick locations or bokeh Ticker object. If set to None
        default bokeh ticking behavior is applied.""")

    # A string corresponding to the glyph being drawn by the
    # ElementPlot
    _plot_method = None

    # The plot objects to be updated on each frame
    # Any entries should be existing keys in the handles
    # instance attribute.
    _update_handles = ['source', 'glyph']

    def __init__(self, element, plot=None, invert_axes=False,
                 show_labels=['x', 'y'], **params):
        self.invert_axes = invert_axes
        self.show_labels = show_labels
        self.current_ranges = None
        super(ElementPlot, self).__init__(element, **params)
        self.handles = {} if plot is None else self.handles['plot']


    def _init_tools(self, element):
        """
        Processes the list of tools to be supplied to the plot.
        """
        tools = self.default_tools + self.tools
        if 'hover' in tools:
            tooltips = [(d, '@'+d) for d in element.dimensions(label=True)]
            tools[tools.index('hover')] = HoverTool(tooltips=tooltips)
        return tools


    def _axes_props(self, plots, subplots, element, ranges):
        xlabel, ylabel, zlabel = self._axis_labels(element, subplots)
        if self.invert_axes:
            xlabel, ylabel = ylabel, xlabel

        plot_ranges = {}
        # Try finding shared ranges in other plots in the same Layout
        if plots and self.shared_axes:
            for plot in plots:
                if plot is None or not hasattr(plot, 'xaxis'): continue
                if plot.xaxis[0].axis_label == xlabel:
                    plot_ranges['x_range'] = plot.x_range
                if plot.xaxis[0].axis_label == ylabel:
                    plot_ranges['y_range'] = plot.x_range
                if plot.yaxis[0].axis_label == ylabel:
                    plot_ranges['y_range'] = plot.y_range
                if plot.yaxis[0].axis_label == xlabel:
                    plot_ranges['x_range'] = plot.y_range

        if element.get_dimension_type(0) is np.datetime64:
            x_axis_type = 'datetime'
        else:
            x_axis_type = 'log' if self.logx else 'auto'
        if element.get_dimension_type(1) is np.datetime64:
            y_axis_type = 'datetime'
        else:
            y_axis_type = 'log' if self.logy else 'auto'

        if not 'x_range' in plot_ranges:
            if 'x_range' in ranges:
                plot_ranges['x_range'] = ranges['x_range']
            else:
                l, b, r, t = self.get_extents(element, ranges)
                low, high = (b, t) if self.invert_axes else (l, r)
                if x_axis_type == 'datetime':
                    low = convert_datetime(low)
                    high = convert_datetime(high)
                elif low == high and low is not None:
                    offset = low*0.1 if low else 0.5
                    low -= offset
                    high += offset
                if all(x is not None for x in (low, high)):
                    plot_ranges['x_range'] = [low, high]

        if self.invert_xaxis:
            plot_ranges['x_ranges'] = plot_ranges['x_ranges'][::-1]

        if not 'y_range' in plot_ranges:
            if 'y_range' in ranges:
                plot_ranges['y_range'] = ranges['y_range']
            else:
                l, b, r, t = self.get_extents(element, ranges)
                low, high = (l, r) if self.invert_axes else (b, t)
                if y_axis_type == 'datetime':
                    low = convert_datetime(low)
                    high = convert_datetime(high)
                elif low == high and low is not None:
                    offset = low*0.1 if low else 0.5
                    low -= offset
                    high += offset
                if all(y is not None for y in (low, high)):
                    plot_ranges['y_range'] = [low, high]
        if self.invert_yaxis:
            yrange = plot_ranges['y_range']
            if isinstance(yrange, Range):
                plot_ranges['y_range'] = yrange.__class__(start=yrange.end,
                                                          end=yrange.start)
            else:
                plot_ranges['y_range'] = yrange[::-1]
        return (x_axis_type, y_axis_type), (xlabel, ylabel, zlabel), plot_ranges


    def _init_plot(self, key, plots, ranges=None):
        """
        Initializes Bokeh figure to draw Element into and sets basic
        figure and axis attributes including axes types, labels,
        titles and plot height and width.
        """
        element = self._get_frame(key)
        subplots = list(self.subplots.values()) if self.subplots else []

        axis_types, labels, plot_ranges = self._axes_props(plots, subplots, element, ranges)
        xlabel, ylabel, zlabel = labels
        x_axis_type, y_axis_type = axis_types
        tools = self._init_tools(element)
        properties = dict(plot_ranges)
        properties['x_axis_label'] = xlabel if 'x' in self.show_labels else ' '
        properties['y_axis_label'] = ylabel if 'y' in self.show_labels else ' '

        major, minor = [int(v) for v  in bokeh.__version__.split('.')][0:2]
        if major > 0 or minor > '10':
            properties['webgl'] = True
        return bokeh.plotting.figure(x_axis_type=x_axis_type,
                                     y_axis_type=y_axis_type,
                                     tools=tools, **properties)


    def _plot_properties(self, key, plot, element):
        """
        Returns a dictionary of plot properties.
        """
        title_font = self._fontsize('title', 'title_text_font_size')
        plot_props = dict(plot_height=self.height, plot_width=self.width,
                          title_text_color='black', **title_font)
        if self.show_title:
            plot_props['title'] = self._format_title(key, separator=' ')
        if self.bgcolor:
            plot_props['background_fill'] = self.bgcolor
        if self.border is not None:
            plot_props['min_border'] = self.border
        lod = dict(self.defaults()['lod'], **self.lod)
        for lod_prop, v in lod.items():
            plot_props['lod_'+lod_prop] = v
        return plot_props


    def _init_axes(self, plot):
        if self.xaxis is None:
            plot.xaxis.visible = False
        elif self.xaxis == 'top':
            plot.above = plot.below
            plot.below = []
            plot.xaxis[:] = plot.above

        if self.yaxis is None:
            plot.yaxis.visible = False
        elif self.yaxis == 'right':
            plot.right = plot.left
            plot.left = []
            plot.yaxis[:] = plot.right


    def _axis_properties(self, axis, key, plot, element):
        """
        Returns a dictionary of axis properties depending
        on the specified axis.
        """
        axis_props = {}
        if ((axis == 'x' and self.xaxis in ['bottom-bare', 'top-bare']) or
            (axis == 'y' and self.yaxis in ['left-bare', 'right-bare'])):
            axis_props['axis_label'] = ''
            axis_props['major_label_text_font_size'] = '0pt'
            axis_props['major_tick_line_color'] = None
            axis_props['minor_tick_line_color'] = None
        else:
            rotation = self.xrotation if axis == 'x' else self.yrotation
            if rotation:
                axis_props['major_label_orientation'] = np.radians(rotation)
            ticker = self.xticks if axis == 'x' else self.yticks
            if isinstance(ticker, Ticker):
                axis_props['ticker'] = ticker
            elif isinstance(ticker, int):
                axis_props['ticker'] = BasicTicker(desired_num_ticks=ticker)
            elif isinstance(ticker, list):
                if all(isinstance(t, tuple) for t in ticker):
                    pass
                else:
                    axis_props['ticker'] = FixedTicker(ticks=ticker)
        return axis_props


    def _update_plot(self, key, plot, element=None):
        """
        Updates plot parameters on every frame
        """
        plot.set(**self._plot_properties(key, plot, element))
        props = {axis: self._axis_properties(axis, key, plot, element)
                 for axis in ['x', 'y']}
        plot.xaxis[0].set(**props['x'])
        plot.yaxis[0].set(**props['y'])


    def _update_ranges(self, element, ranges):
        framewise = self.lookup_options(element, 'norm').options.get('framewise')
        l, b, r, t = self.get_extents(element, ranges)
        dims = element.dimensions()
        dim_ranges = dims[0].range + dims[1].range
        if not framewise and not self.dynamic:
            return
        plot = self.handles['plot']
        if self.invert_axes:
            l, b, r, t = b, l, t, r
        if l == r:
            offset = abs(l*0.1 if l else 0.5)
            l -= offset
            r += offset
        if b == t:
            offset = abs(b*0.1 if b else 0.5)
            b -= offset
            t += offset
        plot.x_range.start = l
        plot.x_range.end   = r
        plot.y_range.start = b
        plot.y_range.end   = t


    def _process_legend(self):
        """
        Disables legends if show_legend is disabled.
        """
        if not self.overlaid and not self.show_legend:
            for l in self.handles['plot'].legend:
                l.legends[:] = []
                l.border_line_alpha = 0


    def _init_glyph(self, plot, mapping, properties):
        """
        Returns a Bokeh glyph object.
        """
        properties = mpl_to_bokeh(properties)
        getattr(plot, self._plot_method)(**dict(properties, **mapping))


    def _glyph_properties(self, plot, element, source, ranges):
        properties = self.style[self.cyclic_index]

        if self.overlay_dims:
            legend = ', '.join([d.pprint_value_string(v) for d, v in
                                self.overlay_dims.items()])
        else:
            legend = element.label
        properties['legend'] = legend
        properties['source'] = source
        return properties


    def _update_glyph(self, glyph, properties, mapping):
        allowed_properties = glyph.properties()
        merged = dict(properties, **mapping)
        glyph.set(**{k: v for k, v in merged.items()
                     if k in allowed_properties})


    def initialize_plot(self, ranges=None, plot=None, plots=None, source=None):
        """
        Initializes a new plot object with the last available frame.
        """
        # Get element key and ranges for frame
        element = self.hmap.last
        key = self.keys[-1]
        self.current_frame = element
        self.current_key = key
        ranges = self.compute_ranges(self.hmap, key, ranges)
        ranges = util.match_spec(element, ranges)
        self.current_ranges = ranges
        self.current_frame = element
        self.current_key = key

        # Initialize plot, source and glyph
        if plot is None:
            plot = self._init_plot(key, ranges=ranges, plots=plots)
            self._init_axes(plot)
        self.handles['plot'] = plot

        data, mapping = self.get_data(element, ranges)
        if source is None:
            source = self._init_datasource(data)
        self.handles['source'] = source

        properties = self._glyph_properties(plot, element, source, ranges)
        self._init_glyph(plot, mapping, properties)
        glyph = plot.renderers[-1].glyph
        self.handles['glyph_renderer'] = plot.renderers[-1]
        self.handles['glyph']  = glyph

        # Update plot, source and glyph
        self._update_glyph(glyph, properties, mapping)
        if not self.overlaid:
            self._update_plot(key, plot, element)
        if self.callbacks:
            self.callbacks(self)
        self._process_legend()
        self.drawn = True

        return plot


<<<<<<< HEAD
    def update_frame(self, key, ranges=None):
=======
    def update_frame(self, key, ranges=None, plot=None, element=None):
>>>>>>> edfb83a5
        """
        Updates an existing plot with data corresponding
        to the key.
        """
        if not element:
            if self.dynamic and self.overlaid:
                self.current_key = key
                element = self.current_frame
            else:
                element = self._get_frame(key)
        else:
            self.current_key = key
            self.current_frame = element

        if not element:
            source = self.handles['source']
            source.data = {k: [] for k in source.data}
            return

        self.set_param(**self.lookup_options(element, 'plot').options)
        ranges = self.compute_ranges(self.hmap, key, ranges)
        ranges = util.match_spec(element, ranges)
        self.current_ranges = ranges

        plot = self.handles['plot']
        source = self.handles['source']
        data, mapping = self.get_data(element, ranges)
        self._update_datasource(source, data)
        if 'glyph' in self.handles:
            properties = self._glyph_properties(plot, element, source, ranges)
            self._update_glyph(self.handles['glyph'], properties, mapping)
        if not self.overlaid:
            self._update_ranges(element, ranges)
            self._update_plot(key, plot, element)


    @property
    def current_handles(self):
        """
        Returns a list of the plot objects to update.
        """
        handles = []
        for handle in self._update_handles:
            if handle in self.handles:
                handles.append(self.handles[handle])

        if self.overlaid:
            return handles

        plot = self.state
        handles.append(plot)
        if self.current_frame:
            framewise = self.lookup_options(self.current_frame, 'norm').options.get('framewise')
            if framewise or self.dynamic:
                handles += [plot.x_range, plot.y_range]
        return handles



class BokehMPLWrapper(ElementPlot):
    """
    Wraps an existing HoloViews matplotlib plot and converts
    it to bokeh.
    """

    def __init__(self, element, plot=None, **params):
        super(ElementPlot, self).__init__(element, **params)
        if isinstance(element, HoloMap):
            etype = element.type
        else:
            etype = type(element)
        plot = Store.registry['matplotlib'][etype]
        params = dict({k: v.default for k, v in self.params().items()
                       if k in ['bgcolor']})
        params = dict(params, **self.lookup_options(element, 'plot').options)
        style = self.lookup_options(element, 'style')
        self.mplplot = plot(element, style=style, **params)


    def initialize_plot(self, ranges=None, plot=None, plots=None):
        element = self.hmap.last
        key = self.keys[-1]

        self.mplplot.initialize_plot(ranges)
        plot = mpl.to_bokeh(self.mplplot.state)
        self.handles['plot'] = plot
        return plot


    def update_frame(self, key, ranges=None):
        if key in self.hmap:
            self.mplplot.update_frame(key, ranges)
            self.handles['plot'] = mpl.to_bokeh(self.mplplot.state)



class BokehMPLRawWrapper(BokehMPLWrapper):
    """
    Wraps an existing HoloViews matplotlib plot, renders it as
    an image and displays it as a HoloViews object.
    """

    def initialize_plot(self, ranges=None, plot=None, plots=None):
        element = self.hmap.last
        key = self.keys[-1]
        self.mplplot.initialize_plot(ranges)
        plot = self._render_plot(element, plot)
        self.handles['plot'] = plot
        return plot

    def _render_plot(self, element, plot=None):
        from .raster import RGBPlot
        bytestream = BytesIO()
        renderer = self.mplplot.renderer.instance(dpi=120)
        renderer.save(self.mplplot, bytestream, fmt='png')
        group = ('RGB' if element.group == type(element).__name__ else
                 element.group)
        rgb = RGB.load_image(bytestream, bare=True, group=group,
                             label=element.label)
        plot_opts = self.lookup_options(element, 'plot').options
        rgbplot = RGBPlot(rgb, **plot_opts)
        return rgbplot.initialize_plot(plot=plot)


    def update_frame(self, key, ranges=None, element=None):
        element = self.get_frame(key)
        if key in self.hmap:
            self.mplplot.update_frame(key, ranges)
            self.handles['plot'] = self._render_plot(element)


class OverlayPlot(GenericOverlayPlot, ElementPlot):

    show_legend = param.Boolean(default=True, doc="""
        Whether to show legend for the plot.""")

    legend_position = param.ObjectSelector(objects=["top_right",
                                                    "top_left",
                                                    "bottom_left",
                                                    "bottom_right"],
                                                    default="top_right",
                                                    doc="""
        Allows selecting between a number of predefined legend position
        options. The predefined options may be customized in the
        legend_specs class attribute.""")

    tabs = param.Boolean(default=False, doc="""
        Whether to display overlaid plots in separate panes""")

    style_opts = legend_dimensions + line_properties + text_properties

    _update_handles = ['source']

    def _process_legend(self):
        plot = self.handles['plot']
        if not self.show_legend or len(plot.legend) == 0:
            for l in plot.legend:
                l.legends[:] = []
                l.border_line_alpha = 0
            return

        options = {}
        properties = self.lookup_options(self.hmap.last, 'style')[self.cyclic_index]
        for k, v in properties.items():
            if k in line_properties:
                k = 'border_' + k
            elif k in text_properties:
                k = 'label_' + k
            options[k] = v

        legend_labels = []
        if not plot.legend:
            return
        plot.legend[0].set(**options)
        plot.legend.orientation = self.legend_position
        legends = plot.legend[0].legends
        new_legends = []
        for label, l in legends:
            if label in legend_labels:
               continue
            legend_labels.append(label)
            new_legends.append((label, l))
        plot.legend[0].legends[:] = new_legends


    def _init_tools(self, element):
        """
        Processes the list of tools to be supplied to the plot.
        """
        tools = []
        for i, subplot in enumerate(self.subplots.values()):
            tools.extend(subplot._init_tools(element.get(i)))
        return list(set(tools))


    def initialize_plot(self, ranges=None, plot=None, plots=None):
        key = self.keys[-1]
        ranges = self.compute_ranges(self.hmap, key, ranges)
        if plot is None and not self.tabs:
            plot = self._init_plot(key, ranges=ranges, plots=plots)
            self._init_axes(plot)
        if plot and not self.overlaid:
            self._update_plot(key, plot, self.hmap.last)
        self.handles['plot'] = plot

        panels = []
        for key, subplot in self.subplots.items():
            if self.tabs: subplot.overlaid = False
            child = subplot.initialize_plot(ranges, plot, plots)
            if self.tabs:
                if self.hmap.type is Overlay:
                    title = ' '.join(key)
                else:
                    title = ', '.join([d.pprint_value_string(k) for d, k in
                                       zip(self.hmap.last.kdims, key)])
                panels.append(Panel(child=child, title=title))

        if self.tabs:
            self.handles['plot'] = Tabs(tabs=panels)
        else:
            self._process_legend()

        self.drawn = True

        return self.handles['plot']


    def update_frame(self, key, ranges=None, element=None):
        """
        Update the internal state of the Plot to represent the given
        key tuple (where integers represent frames). Returns this
        state.
        """
        if element is None:
            element = self._get_frame(key)
        else:
            self.current_frame = element
            self.current_key = key
            ranges = self.compute_ranges(self.hmap, key, ranges)

        for k, subplot in self.subplots.items():
            subplot.update_frame(key, ranges, element=element.get(k, None))
        if not self.overlaid and not self.tabs:
            self._update_ranges(element, ranges)
            self._update_plot(key, self.handles['plot'], element)<|MERGE_RESOLUTION|>--- conflicted
+++ resolved
@@ -396,8 +396,6 @@
         # Get element key and ranges for frame
         element = self.hmap.last
         key = self.keys[-1]
-        self.current_frame = element
-        self.current_key = key
         ranges = self.compute_ranges(self.hmap, key, ranges)
         ranges = util.match_spec(element, ranges)
         self.current_ranges = ranges
@@ -433,15 +431,12 @@
         return plot
 
 
-<<<<<<< HEAD
-    def update_frame(self, key, ranges=None):
-=======
     def update_frame(self, key, ranges=None, plot=None, element=None):
->>>>>>> edfb83a5
         """
         Updates an existing plot with data corresponding
         to the key.
         """
+        element = self._get_frame(key)
         if not element:
             if self.dynamic and self.overlaid:
                 self.current_key = key
