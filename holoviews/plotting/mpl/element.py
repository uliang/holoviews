--- conflicted
+++ resolved
@@ -29,13 +29,14 @@
         'equal' correspond to the axis modes of the same name in
         matplotlib, a numeric value may also be passed.""")
 
+    bgcolor = param.ClassSelector(class_=(str, tuple), default=None, doc="""
+        If set bgcolor overrides the background color of the axis.""")
+
     invert_axes = param.ObjectSelector(default=False, doc="""
         Inverts the axes of the plot. Note that this parameter may not
         always be respected by all plots but should be respected by
         adjoined plots when appropriate.""")
 
-<<<<<<< HEAD
-=======
     invert_xaxis = param.Boolean(default=False, doc="""
         Whether to invert the plot x-axis.""")
 
@@ -60,18 +61,52 @@
     show_legend = param.Boolean(default=False, doc="""
         Whether to show legend for the plot.""")
 
->>>>>>> a6cae955
     show_grid = param.Boolean(default=False, doc="""
         Whether to show a Cartesian grid on the plot.""")
 
+    xaxis = param.ObjectSelector(default='bottom',
+                                 objects=['top', 'bottom', 'bare', 'top-bare',
+                                          'bottom-bare', None], doc="""
+        Whether and where to display the xaxis, bare options allow suppressing
+        all axis labels including ticks and xlabel. Valid options are 'top',
+        'bottom', 'bare', 'top-bare' and 'bottom-bare'.""")
+
+    yaxis = param.ObjectSelector(default='left',
+                                      objects=['left', 'right', 'bare', 'left-bare',
+                                               'right-bare', None], doc="""
+        Whether and where to display the yaxis, bare options allow suppressing
+        all axis labels including ticks and ylabel. Valid options are 'left',
+        'right', 'bare' 'left-bare' and 'right-bare'.""")
+
+    zaxis = param.Boolean(default=True, doc="""
+        Whether to display the z-axis.""")
+
+    xticks = param.Parameter(default=None, doc="""
+        Ticks along x-axis specified as an integer, explicit list of
+        tick locations, list of tuples containing the locations and
+        labels or a matplotlib tick locator object. If set to None
+        default matplotlib ticking behavior is applied.""")
+
     xrotation = param.Integer(default=0, bounds=(0, 360), doc="""
         Rotation angle of the xticks.""")
 
+    yticks = param.Parameter(default=None, doc="""
+        Ticks along y-axis specified as an integer, explicit list of
+        tick locations, list of tuples containing the locations and
+        labels or a matplotlib tick locator object. If set to None
+        default matplotlib ticking behavior is applied.""")
+
     yrotation = param.Integer(default=0, bounds=(0, 360), doc="""
         Rotation angle of the yticks.""")
 
     zrotation = param.Integer(default=0, bounds=(0, 360), doc="""
         Rotation angle of the zticks.""")
+
+    zticks = param.Parameter(default=None, doc="""
+        Ticks along z-axis specified as an integer, explicit list of
+        tick locations, list of tuples containing the locations and
+        labels or a matplotlib tick locator object. If set to None
+        default matplotlib ticking behavior is applied.""")
 
     # Element Plots should declare the valid style options for matplotlib call
     style_opts = []
