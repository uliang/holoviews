from __future__ import unicode_literals
from itertools import product

import numpy as np
from matplotlib import cm
from matplotlib import pyplot as plt
from matplotlib.collections import LineCollection

import param

from ...core import OrderedDict
from ...core.util import (match_spec, unique_iterator, safe_unicode,
                          basestring, max_range)
from ...element import Points, Raster, Polygons, HeatMap
from ..util import compute_sizes, get_sideplot_ranges
from .element import ElementPlot, ColorbarPlot, LegendPlot
from .path  import PathPlot
from .plot import AdjoinedPlot


class ChartPlot(ElementPlot):

    show_legend = param.Boolean(default=True, doc="""
        Whether to show legend for the plot.""")

    def __init__(self, data, **params):
        super(ChartPlot, self).__init__(data, **params)
        key_dim = self.hmap.last.get_dimension(0)
        self.cyclic_range = key_dim.range if key_dim.cyclic else None


    def _cyclic_format_x_tick_label(self, x):
        if self.relative_labels:
            return str(int(x))
        return str(int(np.rad2deg(x)))


    def _rotate(self, seq, n=1):
        n = n % len(seq) # n=hop interval
        return seq[n:-1] + seq[:n]


    def _cyclic_reduce_ticks(self, x_values, ticks):
        values = []
        labels = []
        crange = self.cyclic_range[1] - self.cyclic_range[0]
        step = crange / (self.xticks - 1)

        values.append(x_values[0])
        if self.relative_labels:
            labels.append(-np.rad2deg(crange/2))
            label_step = np.rad2deg(crange) / (self.xticks - 1)
        else:
            labels.append(ticks[0])
            label_step = step
        for i in range(0, self.xticks - 1):
            labels.append(labels[-1] + label_step)
            values.append(values[-1] + step)
        return values, [self._cyclic_format_x_tick_label(x) for x in labels]


    def _cyclic_curves(self, curveview):
        """
        Mutate the lines object to generate a rotated cyclic curves.
        """
        x_values = list(curveview.dimension_values(0))
        y_values = list(curveview.dimension_values(1))
        crange = self.cyclic_range[1] - self.cyclic_range[0]
        if self.center_cyclic:
            rotate_n = self.peak_argmax+len(x_values)/2
            y_values = self._rotate(y_values, n=rotate_n)
            ticks = self._rotate(x_values, n=rotate_n)
            ticks = np.array(ticks) - crange
            ticks = list(ticks) + [ticks[0]]
            y_values = list(y_values) + [y_values[0]]
        else:
            ticks = x_values
        return x_values, y_values, ticks


class CurvePlot(ChartPlot):
    """
    CurvePlot can plot Curve and ViewMaps of Curve, which can be
    displayed as a single frame or animation. Axes, titles and legends
    are automatically generated from dim_info.

    If the dimension is set to cyclic in the dim_info it will rotate
    the curve so that minimum y values are at the minimum x value to
    make the plots easier to interpret.
    """

    autotick = param.Boolean(default=False, doc="""
        Whether to let matplotlib automatically compute tick marks
        or to allow the user to control tick marks.""")

    center_cyclic = param.Boolean(default=True, doc="""
        If enabled and plotted quantity is cyclic will center the
        plot around the peak.""")

    num_ticks = param.Integer(default=5, doc="""
        If autotick is disabled, this number of tickmarks will be drawn.""")

    relative_labels = param.Boolean(default=False, doc="""
        If plotted quantity is cyclic and center_cyclic is enabled,
        will compute tick labels relative to the center.""")

    show_frame = param.Boolean(default=False, doc="""
        Disabled by default for clarity.""")

    show_grid = param.Boolean(default=True, doc="""
        Enable axis grid.""")

    show_legend = param.Boolean(default=True, doc="""
        Whether to show legend for the plot.""")

    style_opts = ['alpha', 'color', 'visible', 'linewidth', 'linestyle', 'marker']


    def init_artist(self, ax, element, plot_data, plot_kwargs):
        return {'artist': ax.plot(*plot_data, **plot_kwargs)[0]}

    def get_data(self, element, ranges, style):
        # Create xticks and reorder data if cyclic
        xticks = None
        if self.cyclic_range and all(v is not None for v in self.cyclic_range):
            if self.center_cyclic:
                self.peak_argmax = np.argmax(element.dimension_values(1))
            xs, ys, ticks = self._cyclic_curves(element)
            if self.xticks is not None and not isinstance(self.xticks, (list, tuple)):
                xticks = self._cyclic_reduce_ticks(xs, ticks)
        else:
            xs = element.dimension_values(0)
            ys = element.dimension_values(1)
        return (xs, ys), style, {'xticks': xticks}


    def update_handles(self, axis, element, key, ranges=None):
        artist = self.handles['artist']
        style = self.style[self.cyclic_index]
        (xs, ys), style, axis_kwargs = self.get_data(element, ranges, style)
        artist.set_xdata(xs)
        artist.set_ydata(ys)
        return axis_kwargs



class ErrorPlot(ChartPlot):
    """
    ErrorPlot plots the ErrorBar Element type and supporting
    both horizontal and vertical error bars via the 'horizontal'
    plot option.
    """

    style_opts = ['ecolor', 'elinewidth', 'capsize', 'capthick',
                  'barsabove', 'lolims', 'uplims', 'xlolims',
                  'errorevery', 'xuplims', 'alpha', 'linestyle',
                  'linewidth', 'markeredgecolor', 'markeredgewidth',
                  'markerfacecolor', 'markersize', 'solid_capstyle',
                  'solid_joinstyle', 'dashes', 'color']

    def init_artist(self, ax, element, plot_data, plot_kwargs):
        _, (bottoms, tops), verts = ax.errorbar(*plot_data, **plot_kwargs)
        return {'bottoms': bottoms, 'tops': tops, 'verts': verts}


    def get_data(self, element, ranges, style):
        style['fmt'] = 'none'

        dims = element.dimensions()
        xs, ys = (element.dimension_values(i) for i in range(2))
        yerr = element.array(dimensions=dims[2:4])
        style['yerr'] = yerr.T if len(dims) > 3 else yerr
        return (xs, ys), style, {}


    def update_handles(self, axis, element, key, ranges=None):
        bottoms = self.handles['bottoms']
        tops = self.handles['tops']
        verts = self.handles['verts']
        paths = verts.get_paths()

        xvals = element.dimension_values(0)
        mean = element.dimension_values(1)
        neg_error = element.dimension_values(2)
        pos_idx = 3 if len(element.dimensions()) > 3 else 2
        pos_error = element.dimension_values(pos_idx)

        if self.invert_axes:
            bdata = xvals - neg_error
            tdata = xvals + pos_error
            tops.set_xdata(bdata)
            tops.set_ydata(mean)
            bottoms.set_xdata(tdata)
            bottoms.set_ydata(mean)
            for i, path in enumerate(paths):
                path.vertices = np.array([[bdata[i], mean[i]],
                                          [tdata[i], mean[i]]])
        else:
            bdata = mean - neg_error
            tdata = mean + pos_error
            bottoms.set_xdata(xvals)
            bottoms.set_ydata(bdata)
            tops.set_xdata(xvals)
            tops.set_ydata(tdata)
            for i, path in enumerate(paths):
                path.vertices = np.array([[xvals[i], bdata[i]],
                                          [xvals[i], tdata[i]]])



class AreaPlot(ChartPlot):

    show_legend = param.Boolean(default=False, doc="""
        Whether to show legend for the plot.""")

    style_opts = ['color', 'facecolor', 'alpha', 'edgecolor', 'linewidth',
                  'hatch', 'linestyle', 'joinstyle',
                  'fill', 'capstyle', 'interpolate']

    def get_data(self, element, ranges, style):
        xs = element.dimension_values(0)
        ys = [element.dimension_values(vdim) for vdim in element.vdims]
        return tuple([xs]+ys), style, {}

    def init_artist(self, ax, element, plot_data, plot_kwargs):
        fill_fn = ax.fill_betweenx if self.invert_axes else ax.fill_between
        stack = fill_fn(*plot_data, **plot_kwargs)
        return {'artist': stack}

    def get_extents(self, element, ranges):
        vdims = element.vdims
        vdim = vdims[0].name
        ranges[vdim] = max_range([ranges[vd.name] for vd in vdims])
        return super(AreaPlot, self).get_extents(element, ranges)




class SpreadPlot(AreaPlot):
    """
    SpreadPlot plots the Spread Element type.
    """

<<<<<<< HEAD
=======
    show_legend = param.Boolean(default=False, doc="""
        Whether to show legend for the plot.""")

>>>>>>> 769a1dae
    def __init__(self, element, **params):
        super(SpreadPlot, self).__init__(element, **params)
        self._extents = None

    def get_data(self, element, ranges, style):
        xs = element.dimension_values(0)
        mean = element.dimension_values(1)
        neg_error = element.dimension_values(2)
        pos_idx = 3 if len(element.dimensions()) > 3 else 2
        pos_error = element.dimension_values(pos_idx)
        return (xs, mean-neg_error, mean+pos_error), style, {}


class HistogramPlot(ChartPlot):
    """
    HistogramPlot can plot DataHistograms and ViewMaps of
    DataHistograms, which can be displayed as a single frame or
    animation.
    """

    show_frame = param.Boolean(default=False, doc="""
        Disabled by default for clarity.""")

    show_grid = param.Boolean(default=False, doc="""
        Whether to overlay a grid on the axis.""")

    style_opts = ['alpha', 'color', 'align', 'visible', 'facecolor',
                  'edgecolor', 'log', 'capsize', 'error_kw', 'hatch']

    def __init__(self, histograms, **params):
        self.center = False
        self.cyclic = False

        super(HistogramPlot, self).__init__(histograms, **params)

        if self.invert_axes:
            self.axis_settings = ['ylabel', 'xlabel', 'yticks']
        else:
            self.axis_settings = ['xlabel', 'ylabel', 'xticks']
        val_dim = self.hmap.last.get_dimension(1)
        self.cyclic_range = val_dim.range if val_dim.cyclic else None


    def initialize_plot(self, ranges=None):
        hist = self.hmap.last
        key = self.keys[-1]

        ranges = self.compute_ranges(self.hmap, key, ranges)
        el_ranges = match_spec(hist, ranges)

        # Get plot ranges and values
        edges, hvals, widths, lims = self._process_hist(hist)

        if self.invert_axes:
            self.offset_linefn = self.handles['axis'].axvline
            self.plotfn = self.handles['axis'].barh
        else:
            self.offset_linefn = self.handles['axis'].axhline
            self.plotfn = self.handles['axis'].bar

        # Plot bars and make any adjustments
        style = self.style[self.cyclic_index]
        legend = hist.label if self.show_legend else ''
        bars = self.plotfn(edges, hvals, widths, zorder=self.zorder, label=legend, **style)
        self.handles['artist'] = self._update_plot(self.keys[-1], hist, bars, lims, ranges) # Indexing top

        ticks = self._compute_ticks(hist, edges, widths, lims)
        ax_settings = self._process_axsettings(hist, lims, ticks)

        return self._finalize_axis(self.keys[-1], ranges=el_ranges, **ax_settings)


    def _process_hist(self, hist):
        """
        Get data from histogram, including bin_ranges and values.
        """
        self.cyclic = hist.get_dimension(0).cyclic
        edges = hist.edges[:-1]
        hist_vals = np.array(hist.values)
        widths = [hist._width] * len(hist) if getattr(hist, '_width', None) else np.diff(hist.edges)
        lims = hist.range(0) + hist.range(1)
        return edges, hist_vals, widths, lims


    def _compute_ticks(self, element, edges, widths, lims):
        """
        Compute the ticks either as cyclic values in degrees or as roughly
        evenly spaced bin centers.
        """
        if self.xticks is None or not isinstance(self.xticks, int):
            return None
        if self.cyclic:
            x0, x1, _, _ = lims
            xvals = np.linspace(x0, x1, self.xticks)
            labels = ["%.0f" % np.rad2deg(x) + '\N{DEGREE SIGN}' for x in xvals]
        elif self.xticks:
            dim = element.get_dimension(0)
            inds = np.linspace(0, len(edges), self.xticks, dtype=np.int)
            edges = list(edges) + [edges[-1] + widths[-1]]
            xvals = [edges[i] for i in inds]
            labels = [dim.pprint_value(v) for v in xvals]
        return [xvals, labels]


    def get_extents(self, element, ranges):
        x0, y0, x1, y1 = super(HistogramPlot, self).get_extents(element, ranges)
        y0 = np.nanmin([0, y0])
        return (x0, y0, x1, y1)


    def _process_axsettings(self, hist, lims, ticks):
        """
        Get axis settings options including ticks, x- and y-labels
        and limits.
        """
        axis_settings = dict(zip(self.axis_settings, [None, None, (None if self.overlaid else ticks)]))
        return axis_settings


    def _update_plot(self, key, hist, bars, lims, ranges):
        """
        Process bars can be subclassed to manually adjust bars
        after being plotted.
        """
        return bars


    def _update_artists(self, key, hist, edges, hvals, widths, lims, ranges):
        """
        Update all the artists in the histogram. Subclassable to
        allow updating of further artists.
        """
        plot_vals = zip(self.handles['artist'], edges, hvals, widths)
        for bar, edge, height, width in plot_vals:
            if self.invert_axes:
                bar.set_y(edge)
                bar.set_width(height)
                bar.set_height(width)
            else:
                bar.set_x(edge)
                bar.set_height(height)
                bar.set_width(width)


    def update_handles(self, axis, element, key, ranges=None):
        # Process values, axes and style
        edges, hvals, widths, lims = self._process_hist(element)

        ticks = self._compute_ticks(element, edges, widths, lims)
        ax_settings = self._process_axsettings(element, lims, ticks)
        self._update_artists(key, element, edges, hvals, widths, lims, ranges)
        return ax_settings



class SideHistogramPlot(AdjoinedPlot, HistogramPlot):

    bgcolor = param.Parameter(default=(1, 1, 1, 0), doc="""
        Make plot background invisible.""")

    offset = param.Number(default=0.2, bounds=(0,1), doc="""
        Histogram value offset for a colorbar.""")

    show_grid = param.Boolean(default=True, doc="""
        Whether to overlay a grid on the axis.""")

    def _process_hist(self, hist):
        """
        Subclassed to offset histogram by defined amount.
        """
        edges, hvals, widths, lims = super(SideHistogramPlot, self)._process_hist(hist)
        offset = self.offset * lims[3]
        hvals *= 1-self.offset
        hvals += offset
        lims = lims[0:3] + (lims[3] + offset,)
        return edges, hvals, widths, lims


    def _update_artists(self, n, element, edges, hvals, widths, lims, ranges):
        super(SideHistogramPlot, self)._update_artists(n, element, edges, hvals, widths, lims, ranges)
        self._update_plot(n, element, self.handles['artist'], lims, ranges)


    def _update_plot(self, key, element, bars, lims, ranges):
        """
        Process the bars and draw the offset line as necessary. If a
        color map is set in the style of the 'main' ViewableElement object, color
        the bars appropriately, respecting the required normalization
        settings.
        """
        main = self.adjoined.main
        y0, y1 = element.range(1)
        offset = self.offset * y1
        range_item, main_range, dim = get_sideplot_ranges(self, element, main, ranges)
        if isinstance(range_item, (Raster, Points, Polygons, HeatMap)):
            style = self.lookup_options(range_item, 'style')[self.cyclic_index]
            cmap = cm.get_cmap(style.get('cmap'))
            main_range = style.get('clims', main_range)
        else:
            cmap = None

        if offset and ('offset_line' not in self.handles):
            self.handles['offset_line'] = self.offset_linefn(offset,
                                                             linewidth=1.0,
                                                             color='k')
        elif offset:
            self._update_separator(offset)

        if cmap is not None:
            self._colorize_bars(cmap, bars, element, main_range, dim)
        return bars


    def get_extents(self, element, ranges):
        x0, _, x1, _ = element.extents
        _, y1 = element.range(1)
        return (x0, 0, x1, y1)


    def _colorize_bars(self, cmap, bars, element, main_range, dim):
        """
        Use the given cmap to color the bars, applying the correct
        color ranges as necessary.
        """
        cmap_range = main_range[1] - main_range[0]
        lower_bound = main_range[0]
        colors = np.array(element.dimension_values(dim))
        colors = (colors - lower_bound) / (cmap_range)
        for c, bar in zip(colors, bars):
            bar.set_facecolor(cmap(c))
            bar.set_clip_on(False)


    def _update_separator(self, offset):
        """
        Compute colorbar offset and update separator line
        if map is non-zero.
        """
        offset_line = self.handles['offset_line']
        if offset == 0:
            offset_line.set_visible(False)
        else:
            offset_line.set_visible(True)
            if self.invert_axes:
                offset_line.set_xdata(offset)
            else:
                offset_line.set_ydata(offset)


class PointPlot(ChartPlot, ColorbarPlot):
    """
    Note that the 'cmap', 'vmin' and 'vmax' style arguments control
    how point magnitudes are rendered to different colors.
    """

    color_index = param.ClassSelector(default=3, class_=(basestring, int),
                                  allow_None=True, doc="""
      Index of the dimension from which the color will the drawn""")

    size_index = param.ClassSelector(default=2, class_=(basestring, int),
                                 allow_None=True, doc="""
      Index of the dimension from which the sizes will the drawn.""")

    scaling_method = param.ObjectSelector(default="area",
                                          objects=["width", "area"],
                                          doc="""
      Determines whether the `scaling_factor` should be applied to
      the width or area of each point (default: "area").""")

    scaling_factor = param.Number(default=1, bounds=(0, None), doc="""
      Scaling factor which is applied to either the width or area
      of each point, depending on the value of `scaling_method`.""")

    show_grid = param.Boolean(default=True, doc="""
      Whether to draw grid lines at the tick positions.""")

    size_fn = param.Callable(default=np.abs, doc="""
      Function applied to size values before applying scaling,
      to remove values lower than zero.""")

    style_opts = ['alpha', 'color', 'edgecolors', 'facecolors',
                  'linewidth', 'marker', 'size', 'visible',
                  'cmap', 'vmin', 'vmax']

    _disabled_opts = ['size']

    def init_artist(self, ax, element, plot_args, plot_kwargs):
        return {'artist': ax.scatter(*plot_args, **plot_kwargs)}


<<<<<<< HEAD
    def get_data(self, element, ranges, style):
        ndims = len(element.dimensions())
        xs = element.dimension_values(0) if element else []
        ys = element.dimension_values(1) if element else []
        cs = None

        if self.color_index is not None and self.color_index < ndims:
            cs = element.dimension_values(self.color_index)

        if self.size_index < ndims and self.scaling_factor > 1:
            style['s'] = self._compute_size(element, style)

=======
        xs = points.dimension_values(0) if len(points.data) else []
        ys = points.dimension_values(1) if len(points.data) else []

        style = self.style[self.cyclic_index]
        cdim = points.get_dimension(self.color_index)
>>>>>>> 769a1dae
        color = style.pop('color', None)
        if cdim:
            cs = points.dimension_values(self.color_index)
            style['c'] = cs
<<<<<<< HEAD
            val_dim = element.dimensions(label=True)[self.color_index]
            clims = ranges.get(val_dim)
            style['clim'] = clims

        style['edgecolors'] = style.pop('edgecolors', 'none')
        return (xs, ys), style, {}
=======
            if 'clim' not in style:
                clims = ranges[cdim.name]
                style.update(vmin=clims[0], vmax=clims[1])
        else:
            style['c'] = color
        edgecolor = style.pop('edgecolors', style.pop('edgecolor', 'none'))

        if points.get_dimension(self.size_index):
            style['s'] = self._compute_size(points, style)

        legend = points.label if self.show_legend else ''
        scatterplot = axis.scatter(xs, ys, zorder=self.zorder, label=legend,
                                   edgecolors=edgecolor, **style)
        self.handles['artist'] = scatterplot

        return self._finalize_axis(self.keys[-1], ranges=ranges)
>>>>>>> 769a1dae


    def _compute_size(self, element, opts):
        sizes = element.dimension_values(self.size_index)
        ms = opts.pop('s') if 's' in opts else plt.rcParams['lines.markersize']
        return compute_sizes(sizes, self.size_fn, self.scaling_factor, self.scaling_method, ms)


    def update_handles(self, axis, element, key, ranges=None):
        paths = self.handles['artist']
        paths.set_offsets(element.array(dimensions=[0, 1]))
        sdim = element.get_dimension(self.size_index)
        if sdim:
            opts = self.style[self.cyclic_index]
            paths.set_sizes(self._compute_size(element, opts))

        cdim = element.get_dimension(self.color_index)
        if cdim:
            cs = element.dimension_values(self.color_index)
            paths.set_clim(ranges[cdim.name])
            paths.set_array(cs)



class VectorFieldPlot(ElementPlot):
    """
    Renders vector fields in sheet coordinates. The vectors are
    expressed in polar coordinates and may be displayed according to
    angle alone (with some common, arbitrary arrow length) or may be
    true polar vectors.

    Optionally, the arrows may be colored but this dimension is
    redundant with either the specified angle or magnitudes. This
    choice is made by setting the color_dim parameter.

    Note that the 'cmap' style argument controls the color map used to
    color the arrows. The length of the arrows is controlled by the
    'scale' style option where a value of 1.0 is such that the largest
    arrow shown is no bigger than the smallest sampling distance.
    """

    color_dim = param.ObjectSelector(default=None,
                                     objects=['angle', 'magnitude', None], doc="""
       Which of the polar vector components is mapped to the color
       dimension (if any), valid values are 'angle' and 'magnitude'.""")

    arrow_heads = param.Boolean(default=True, doc="""
       Whether or not to draw arrow heads. If arrowheads are enabled,
       they may be customized with the 'headlength' and
       'headaxislength' style options.""")

    normalize_lengths = param.Boolean(default=True, doc="""
       Whether to normalize vector magnitudes automatically. If False,
       it will be assumed that the lengths have already been correctly
       normalized.""")

    style_opts = ['alpha', 'color', 'edgecolors', 'facecolors',
                  'linewidth', 'marker', 'visible', 'cmap',
                  'scale', 'headlength', 'headaxislength', 'pivot']

    def __init__(self, *args, **params):
        super(VectorFieldPlot, self).__init__(*args, **params)
        self._min_dist = self._get_map_info(self.hmap)


    def _get_map_info(self, vmap):
        """
        Get the minimum sample distance and maximum magnitude
        """
        dists = []
        for vfield in vmap:
            dists.append(self._get_min_dist(vfield))
        return min(dists)


    def get_data(self, element, ranges, style):
        input_scale = style.pop('scale', 1.0)

        ndims = len(element.dimensions())
        xs = element.dimension_values(0) if len(element.data) else []
        ys = element.dimension_values(1) if len(element.data) else []
        radians = element.dimension_values(2) if len(element.data) else []
        magnitudes = element.dimension_values(3) if ndims>=4 else np.array([1.0] * len(xs))

        if ndims >= 4:
            magnitude_dim = element.get_dimension(3).name
            _, max_magnitude = ranges[magnitude_dim]
        else:
            max_magnitude = 1.0

        min_dist = self._min_dist if self._min_dist else self._get_min_dist(element)

        if self.normalize_lengths and max_magnitude != 0:
            magnitudes =  magnitudes / max_magnitude

        angles = list(np.array(radians) / np.pi * 180)
        scale = input_scale / min_dist
        args = (xs, ys, magnitudes,  [0.0] * len(element))
        if self.color_dim:
            colors = magnitudes if self.color_dim == 'magnitude' else radians
            args = args + (colors,)
            if self.color_dim == 'angle':
                style['clim'] = element.get_dimension(2).range
            elif self.color_dim == 'magnitude':
                magnitude_dim = element.get_dimension(3).name
                style['clim'] = ranges[magnitude_dim]
            style.pop('color', None)

        if 'pivot' not in style: style['pivot'] = 'mid'
        if not self.arrow_heads:
            style['headaxislength'] = 0

        style = dict(units='x', scale_units='x', scale=scale, angles=angles)

        return args, style, {}


    def _get_min_dist(self, vfield):
        "Get the minimum sampling distance."
        xys = np.array([complex(x,y) for x,y in zip(vfield.dimension_values(0),
                                                    vfield.dimension_values(1))])
        m, n = np.meshgrid(xys, xys)
        distances = abs(m-n)
        np.fill_diagonal(distances, np.inf)
        return  distances.min()

    def init_artist(self, ax, element, plot_args, plot_kwargs):
        quiver = ax.quiver(*plot_args, **plot_kwargs)
        return {'artist': quiver, 'input_scale': plot_kwargs['scale']}

    def update_handles(self, axis, element, key, ranges=None):
        artist = self.handles['artist']
        style = self.style[self.cyclic_index]
        
        input_scale = self.handles['input_scale']
        args, style, axis_kwargs = self.get_data(element, ranges, style)
        artist.set_offsets(np.column_stack(args[:2]))
        
        # Set magnitudes, angles and colors if supplied.
        quiver = self.handles['artist']
        quiver.U = args[2]
        quiver.angles = args[3]
        if self.color_dim:
            quiver.set_array(args[-1])

        if self.color_dim == 'magnitude':
            quiver.set_clim(style['clim'])
        return axis_kwargs


class BarPlot(LegendPlot):

    group_index = param.Integer(default=0, doc="""
       Index of the dimension in the supplied Bars
       Element, which will be laid out into groups.""")

    category_index = param.Integer(default=1, doc="""
       Index of the dimension in the supplied Bars
       Element, which will be laid out into categories.""")

    stack_index = param.Integer(default=2, doc="""
       Index of the dimension in the supplied Bars
       Element, which will stacked.""")

    padding = param.Number(default=0.2, doc="""
       Defines the padding between groups.""")

    color_by = param.List(default=['category'], doc="""
       Defines how the Bar elements colored. Valid options include
       any permutation of 'group', 'category' and 'stack'.""")

    show_legend = param.Boolean(default=True, doc="""
        Whether to show legend for the plot.""")

    xticks = param.Integer(0, precedence=-1)

    style_opts = ['alpha', 'color', 'align', 'visible', 'edgecolor',
                  'log', 'facecolor', 'capsize', 'error_kw', 'hatch']

    legend_specs = dict(LegendPlot.legend_specs, **{
        'top':    dict(bbox_to_anchor=(0., 1.02, 1., .102),
                       ncol=3, loc=3, mode="expand", borderaxespad=0.),
        'bottom': dict(ncol=3, mode="expand", loc=2,
                       bbox_to_anchor=(0., -0.4, 1., .102),
                       borderaxespad=0.1)})

    _dimensions = OrderedDict([('group', 0),
                               ('category',1),
                               ('stack',2)])

    def __init__(self, element, **params):
        super(BarPlot, self).__init__(element, **params)
        self.values, self.bar_dimensions = self._get_values()


    def _get_values(self):
        """
        Get unique index value for each bar
        """
        gi, ci, si =self.group_index, self.category_index, self.stack_index
        ndims = self.hmap.last.ndims
        dims = self.hmap.last.kdims
        dimensions = []
        values = {}
        for vidx, vtype in zip([gi, ci, si], self._dimensions):
            if vidx < ndims:
                dim = dims[vidx]
                dimensions.append(dim)
                vals = self.hmap.dimension_values(dim.name)
            else:
                dimensions.append(None)
                vals = [None]
            values[vtype] = list(unique_iterator(vals))
        return values, dimensions


    def _compute_styles(self, element, style_groups):
        """
        Computes color and hatch combinations by
        any combination of the 'group', 'category'
        and 'stack'.
        """
        style = self.lookup_options(element, 'style')[0]
        sopts = []
        for sopt in ['color', 'hatch']:
            if sopt in style:
                sopts.append(sopt)
                style.pop(sopt, None)
        color_groups = []
        for sg in style_groups:
            color_groups.append(self.values[sg])
        style_product = list(product(*color_groups))
        wrapped_style = self.lookup_options(element, 'style').max_cycles(len(style_product))
        color_groups = {k:tuple(wrapped_style[n][sopt] for sopt in sopts)
                        for n,k in enumerate(style_product)}
        return style, color_groups, sopts


    def get_extents(self, element, ranges):
        ngroups = len(self.values['group'])
        vdim = element.vdims[0].name
        if self.stack_index in range(element.ndims):
            return 0, 0, ngroups, np.NaN
        else:
            vrange = ranges[vdim]
            return 0, np.nanmin([vrange[0], 0]), ngroups, vrange[1]


    def initialize_plot(self, ranges=None):
        element = self.hmap.last
        vdim = element.vdims[0]
        axis = self.handles['axis']
        key = self.keys[-1]

        ranges = self.compute_ranges(self.hmap, key, ranges)
        ranges = match_spec(element, ranges)

        self.handles['artist'], self.handles['xticks'], xlabel = self._create_bars(axis, element)
        return self._finalize_axis(key, ranges=ranges, xticks=self.handles['xticks'], xlabel=xlabel, ylabel=str(vdim))


    def _finalize_ticks(self, axis, element, xticks, yticks, zticks):
        """
        Apply ticks with appropriate offsets.
        """
        yalignments = None
        if xticks is not None:
            ticks, labels, yalignments = zip(*sorted(xticks, key=lambda x: x[0]))
            xticks = [ticks, labels]
        super(BarPlot, self)._finalize_ticks(axis, element, xticks, yticks, zticks)
        if yalignments:
            for t, y in zip(axis.get_xticklabels(), yalignments):
                t.set_y(y)


    def _create_bars(self, axis, element):
        # Get style and dimension information
        values = self.values
        gi, ci, si = self.group_index, self.category_index, self.stack_index
        gdim, cdim, sdim = [element.kdims[i] if i < element.ndims else None
                            for i in (gi, ci, si) ]
        indices = dict(zip(self._dimensions, (gi, ci, si)))
        style_groups = [sg for sg in self.color_by if indices[sg] < element.ndims]
        style_opts, color_groups, sopts = self._compute_styles(element, style_groups)
        dims = element.dimensions('key', label=True)
        ndims = len(dims)
        xlabel = ' / '.join([str(d) for d in [cdim, gdim] if d is not None])

        # Compute widths
        width = (1-(2.*self.padding)) / len(values['category'])

        # Initialize variables
        xticks = []
        val_key = [None] * ndims
        style_key = [None] * len(style_groups)
        label_key = [None] * len(style_groups)
        labels = []
        bars = {}

        # Iterate over group, category and stack dimension values
        # computing xticks and drawing bars and applying styles
        for gidx, grp_name in enumerate(values['group']):
            if grp_name is not None:
                grp = gdim.pprint_value(grp_name)
                if 'group' in style_groups:
                    idx = style_groups.index('group')
                    label_key[idx] = str(grp)
                    style_key[idx] = grp_name
                val_key[gi] = grp_name
                if ci < ndims:
                    yalign = -0.04
                else:
                    yalign = 0
                xticks.append((gidx+0.5, grp, yalign))
            for cidx, cat_name in enumerate(values['category']):
                xpos = gidx+self.padding+(cidx*width)
                if cat_name is not None:
                    cat = gdim.pprint_value(cat_name)
                    if 'category' in style_groups:
                        idx = style_groups.index('category')
                        label_key[idx] = str(cat)
                        style_key[idx] = cat_name
                    val_key[ci] = cat_name
                    xticks.append((xpos+width/2., cat, 0))
                prev = 0
                for sidx, stk_name in enumerate(values['stack']):
                    if stk_name is not None:
                        if 'stack' in style_groups:
                            idx = style_groups.index('stack')
                            stk = gdim.pprint_value(stk_name)
                            label_key[idx] = str(stk)
                            style_key[idx] = stk_name
                        val_key[si] = stk_name
                    vals = element.sample([tuple(val_key)]).dimension_values(element.vdims[0].name)
                    val = float(vals[0]) if len(vals) else np.NaN
                    label = ', '.join(label_key)
                    style = dict(style_opts, label='' if label in labels else label,
                                 **dict(zip(sopts, color_groups[tuple(style_key)])))
                    bar = axis.bar([xpos], [val], width=width, bottom=prev,
                                   **style)

                    # Update variables
                    bars[tuple(val_key)] = bar
                    prev += val if np.isfinite(val) else 0
                    labels.append(label)
        title = [str(element.kdims[indices[cg]])
                 for cg in self.color_by if indices[cg] < ndims]

        if self.show_legend and any(len(l) for l in labels):
            leg_spec = self.legend_specs[self.legend_position]
            if self.legend_cols: leg_spec['ncol'] = self.legend_cols
            axis.legend(title=', '.join(title), **leg_spec)
        return bars, xticks, xlabel


    def update_handles(self, axis, element, key, ranges=None):
        dims = element.dimensions('key', label=True)
        ndims = len(dims)
        ci, gi, si = self.category_index, self.group_index, self.stack_index
        val_key = [None] * ndims
        for g in self.values['group']:
            if g is not None: val_key[gi] = g
            for c in self.values['category']:
                if c is not None: val_key[ci] = c
                prev = 0
                for s in self.values['stack']:
                    if s is not None: val_key[si] = s
                    bar = self.handles['artist'].get(tuple(val_key))
                    if bar:
                        vals = element.sample([tuple(val_key)]).dimension_values(element.vdims[0].name)
                        height = float(vals[0]) if len(vals) else np.NaN
                        bar[0].set_height(height)
                        bar[0].set_y(prev)
                        prev += height if np.isfinite(height) else 0
        return {'xticks': self.handles['xticks']}


class SpikesPlot(PathPlot):

    aspect = param.Parameter(default='square', doc="""
        The aspect ratio mode of the plot. Allows setting an
        explicit aspect ratio as width/height as well as
        'square' and 'equal' options.""")

    color_index = param.ClassSelector(default=1, class_=(basestring, int), doc="""
      Index of the dimension from which the color will the drawn""")

    spike_length = param.Number(default=0.1, doc="""
      The length of each spike if Spikes object is one dimensional.""")

    position = param.Number(default=0., doc="""
      The position of the lower end of each spike.""")

    style_opts = PathPlot.style_opts + ['cmap']

    def init_artist(self, ax, element, plot_args, plot_kwargs):
        line_segments = LineCollection(*plot_args, **plot_kwargs)
        ax.add_collection(line_segments)
        return {'artist': line_segments}

    def get_data(self, element, ranges, style):
        dimensions = element.dimensions(label=True)
        ndims = len(dimensions)
        pos = self.position
        if ndims > 1:
            data = [[(x, pos), (x, pos+y)] for x, y in element.array()]
        else:
            height = self.spike_length
            data = [[(x[0], pos), (x[0], pos+height)] for x in element.array()]

        if self.invert_axes:
            data = [(line[0][::-1], line[1][::-1]) for line in data]

        array, clim = None, None
        cdim = element.get_dimension(self.color_index)
        if cdim:
            array = element.dimension_values(cdim)
<<<<<<< HEAD
            clim = ranges[cdim]
        style['array'] = array
        style['clim'] = clim
        return [data], style, {}
=======
            clim = ranges[cdim.name]
        return data, array, clim
>>>>>>> 769a1dae


    def update_handles(self, axis, element, key, ranges=None):
        artist = self.handles['artist']
        data, kwargs, axis_kwargs = self.get_data(element, ranges)
        artist.set_paths(data)
        visible = self.style[self.cyclic_index].get('visible', True)
        artist.set_visible(visible)
        if array is not None:
            artist.set_clim(kwargs['clim'])
            artist.set_array(kwargs['array'])
        return axis_kwargs


class SideSpikesPlot(AdjoinedPlot, SpikesPlot):

    bgcolor = param.Parameter(default=(1, 1, 1, 0), doc="""
        Make plot background invisible.""")

    border_size = param.Number(default=0, doc="""
        The size of the border expressed as a fraction of the main plot.""")

    subplot_size = param.Number(default=0.1, doc="""
        The size subplots as expressed as a fraction of the main plot.""")

    spike_length = param.Number(default=1, doc="""
      The length of each spike if Spikes object is one dimensional.""")

    xaxis = param.ObjectSelector(default='bare',
                                 objects=['top', 'bottom', 'bare', 'top-bare',
                                          'bottom-bare', None], doc="""
        Whether and where to display the xaxis, bare options allow suppressing
        all axis labels including ticks and xlabel. Valid options are 'top',
        'bottom', 'bare', 'top-bare' and 'bottom-bare'.""")

    yaxis = param.ObjectSelector(default='bare',
                                      objects=['left', 'right', 'bare', 'left-bare',
                                               'right-bare', None], doc="""
        Whether and where to display the yaxis, bare options allow suppressing
        all axis labels including ticks and ylabel. Valid options are 'left',
        'right', 'bare' 'left-bare' and 'right-bare'.""")



class BoxPlot(ChartPlot):
    """
    BoxPlot plots the ErrorBar Element type and supporting
    both horizontal and vertical error bars via the 'horizontal'
    plot option.
    """

    style_opts = ['notch', 'sym', 'whis', 'bootstrap',
                  'conf_intervals', 'widths', 'showmeans',
                  'show_caps', 'showfliers', 'boxprops',
                  'whiskerprops', 'capprops', 'flierprops',
                  'medianprops', 'meanprops', 'meanline']

    def get_extents(self, element, ranges):
        return (np.NaN,)*4


    def get_data(self, element, ranges, style):
        groups = element.groupby(element.kdims)

        data, labels = [], []

        groups = groups.data.items() if element.kdims else [(element.label, element)]
        for key, group in groups:
            if element.kdims:
                key = [k if isinstance(k, basestring) else str(k) for k in key]
                label = ','.join([safe_unicode(d.pprint_value(v))
                                  for d, v in zip(element.kdims, key)])
            else:
                label = key
            data.append(group[group.vdims[0]])
            labels.append(label)
        style['labels'] = labels
        style.pop('zorder')
        style.pop('label')
        style['vert'] = not self.invert_axes

        xlabel = ','.join([str(d) for d in element.kdims])
        ylabel = str(element.vdims[0])

        return [data], style, {'xlabel': xlabel, 'ylabel': ylabel}


    def init_artist(self, ax, element, plot_args, plot_kwargs):
        boxplot =  ax.boxplot(*plot_args, **plot_kwargs)
        return {'artist': boxplot}


    def update_handles(self, axis, element, key, ranges=None):
        for k, group in self.handles['artist'].items():
            for v in group:
                v.remove()

        plot_data, axis_data = self.get_data(element, ranges)
        plot_kwargs = self.get_style(element, ranges)

        handles = self.init_artist(ax, element, plot_data, plot_kwargs)
        self.handles.update(handles)


class SideBoxPlot(AdjoinedPlot, BoxPlot):

    bgcolor = param.Parameter(default=(1, 1, 1, 0), doc="""
        Make plot background invisible.""")

    border_size = param.Number(default=0, doc="""
        The size of the border expressed as a fraction of the main plot.""")

    xaxis = param.ObjectSelector(default='bare',
                                 objects=['top', 'bottom', 'bare', 'top-bare',
                                          'bottom-bare', None], doc="""
        Whether and where to display the xaxis, bare options allow suppressing
        all axis labels including ticks and xlabel. Valid options are 'top',
        'bottom', 'bare', 'top-bare' and 'bottom-bare'.""")

    yaxis = param.ObjectSelector(default='bare',
                                 objects=['left', 'right', 'bare', 'left-bare',
                                          'right-bare', None], doc="""
        Whether and where to display the yaxis, bare options allow suppressing
        all axis labels including ticks and ylabel. Valid options are 'left',
        'right', 'bare' 'left-bare' and 'right-bare'.""")

    def __init__(self, *args, **kwargs):
        super(SideBoxPlot, self).__init__(*args, **kwargs)
        if self.adjoined:
            self.invert_axes = not self.invert_axes<|MERGE_RESOLUTION|>--- conflicted
+++ resolved
@@ -241,12 +241,9 @@
     SpreadPlot plots the Spread Element type.
     """
 
-<<<<<<< HEAD
-=======
     show_legend = param.Boolean(default=False, doc="""
         Whether to show legend for the plot.""")
 
->>>>>>> 769a1dae
     def __init__(self, element, **params):
         super(SpreadPlot, self).__init__(element, **params)
         self._extents = None
@@ -537,38 +534,18 @@
         return {'artist': ax.scatter(*plot_args, **plot_kwargs)}
 
 
-<<<<<<< HEAD
     def get_data(self, element, ranges, style):
         ndims = len(element.dimensions())
         xs = element.dimension_values(0) if element else []
         ys = element.dimension_values(1) if element else []
         cs = None
 
-        if self.color_index is not None and self.color_index < ndims:
-            cs = element.dimension_values(self.color_index)
-
-        if self.size_index < ndims and self.scaling_factor > 1:
-            style['s'] = self._compute_size(element, style)
-
-=======
-        xs = points.dimension_values(0) if len(points.data) else []
-        ys = points.dimension_values(1) if len(points.data) else []
-
         style = self.style[self.cyclic_index]
         cdim = points.get_dimension(self.color_index)
->>>>>>> 769a1dae
         color = style.pop('color', None)
         if cdim:
             cs = points.dimension_values(self.color_index)
             style['c'] = cs
-<<<<<<< HEAD
-            val_dim = element.dimensions(label=True)[self.color_index]
-            clims = ranges.get(val_dim)
-            style['clim'] = clims
-
-        style['edgecolors'] = style.pop('edgecolors', 'none')
-        return (xs, ys), style, {}
-=======
             if 'clim' not in style:
                 clims = ranges[cdim.name]
                 style.update(vmin=clims[0], vmax=clims[1])
@@ -579,13 +556,9 @@
         if points.get_dimension(self.size_index):
             style['s'] = self._compute_size(points, style)
 
-        legend = points.label if self.show_legend else ''
-        scatterplot = axis.scatter(xs, ys, zorder=self.zorder, label=legend,
-                                   edgecolors=edgecolor, **style)
-        self.handles['artist'] = scatterplot
-
-        return self._finalize_axis(self.keys[-1], ranges=ranges)
->>>>>>> 769a1dae
+
+        style['edgecolors'] = style.pop('edgecolors', 'none')
+        return (xs, ys), style, {}
 
 
     def _compute_size(self, element, opts):
@@ -989,6 +962,7 @@
     def get_data(self, element, ranges, style):
         dimensions = element.dimensions(label=True)
         ndims = len(dimensions)
+
         pos = self.position
         if ndims > 1:
             data = [[(x, pos), (x, pos+y)] for x, y in element.array()]
@@ -1003,15 +977,10 @@
         cdim = element.get_dimension(self.color_index)
         if cdim:
             array = element.dimension_values(cdim)
-<<<<<<< HEAD
             clim = ranges[cdim]
         style['array'] = array
         style['clim'] = clim
         return [data], style, {}
-=======
-            clim = ranges[cdim.name]
-        return data, array, clim
->>>>>>> 769a1dae
 
 
     def update_handles(self, axis, element, key, ranges=None):
