"""
HoloViews plotting sub-system the defines the interface to be used by
any third-party plotting/rendering package.

This file defines the HTML tags used to wrap renderered output for
display in the IPython Notebook (optional).
"""

from ..core.options import Cycle
from .plot import Plot
from .renderer import Renderer, HTML_TAGS # noqa (API import)

<<<<<<< HEAD
try:
    from . import mpl                     # noqa (API import)
except ImportError:
    pass

try:
    from . import bokeh                   # noqa (API import)
except ImportError:
    pass

try:
    from . import plotly                  # noqa (API import)
except ImportError:
    pass


=======
>>>>>>> a6cae955
def public(obj):
    if not isinstance(obj, type): return False
    is_plot_or_cycle = any([issubclass(obj, bc) for bc in [Plot, Cycle]])
    is_renderer = any([issubclass(obj, bc) for bc in [Renderer]])
    return (is_plot_or_cycle or is_renderer)

_public = list(set([_k for _k, _v in locals().items() if public(_v)]))
__all__ = _public<|MERGE_RESOLUTION|>--- conflicted
+++ resolved
@@ -10,25 +10,6 @@
 from .plot import Plot
 from .renderer import Renderer, HTML_TAGS # noqa (API import)
 
-<<<<<<< HEAD
-try:
-    from . import mpl                     # noqa (API import)
-except ImportError:
-    pass
-
-try:
-    from . import bokeh                   # noqa (API import)
-except ImportError:
-    pass
-
-try:
-    from . import plotly                  # noqa (API import)
-except ImportError:
-    pass
-
-
-=======
->>>>>>> a6cae955
 def public(obj):
     if not isinstance(obj, type): return False
     is_plot_or_cycle = any([issubclass(obj, bc) for bc in [Plot, Cycle]])
